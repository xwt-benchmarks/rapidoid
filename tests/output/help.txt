<<<<<<< HEAD
Rapidoid v5.2.4-SNAPSHOT [Dockerized] [Uniform output]
=======
Rapidoid v<?> [Dockerized] [Uniform output]
>>>>>>> 12b18695

Usage:
  java -cp <yourapp>.jar com.example.Main [option1 option2 ...]

Example:
  java -cp <yourapp>.jar com.example.Main on.port=9090 on.address=127.0.0.1 app.services=ping,jmx admin.services=ping,jmx production secret=my-secret

Main configuration options:
  config                    - configuration filename prefix (default: config)
  dev                       - run in DEV mode (default: auto-detected)
  production                - run in PRODUCTION mode (default: auto-detected)
  test                      - run in TEST mode (default: auto-detected)
  secret=<SECRET>           - configure app-specific secret for encryption (default: random)
  profiles=<P1,P2...>       - comma-separated list of application profiles (e.g. mysql,prod) (default: the 'default' profile)
  on.port=<P>               - the default App server will listen at port P (default: 8888)
  on.address=<ADDR>         - the default App server will listen at address ADDR (default: 0.0.0.0)
  admin.port=<P>            - the Admin server will listen at port P (default: same as on.port)
  admin.address=<ADDR>      - the Admin server will listen at address ADDR (default: on.address)
  cpus=<C>                  - optimize for C number of CPUs (default: the actual number of the CPUs)
  app.services=<S1,S2...>   - comma-separated list of services to bootstrap on the App server (default: none)
  admin.services=<S1,S2...> - comma-separated list of services to bootstrap on the Admin server (default: none)

Service activation options:
  center                    - Admin Center (default: disabled)
  ping                      - Ping service (default: disabled)
  status                    - Status service (default: disabled)
  overview                  - Overview service (default: disabled)
  application               - Application services (default: disabled)
  lifecycle                 - Lifecycle services (default: disabled)
  jmx                       - JMX services (default: disabled)
  metrics                   - Metrics services (default: disabled)
  deploy                    - Application deployment services (default: disabled)
  auth                      - Authentication services (default: disabled)
  oauth                     - OAuth services (default: disabled)
  entities                  - JPA Entities services (default: disabled)
  welcome                   - Welcome page (default: disabled)

For a complete list of options see: http://www.rapidoid.org/the-default-configuration.html<|MERGE_RESOLUTION|>--- conflicted
+++ resolved
@@ -1,8 +1,4 @@
-<<<<<<< HEAD
-Rapidoid v5.2.4-SNAPSHOT [Dockerized] [Uniform output]
-=======
 Rapidoid v<?> [Dockerized] [Uniform output]
->>>>>>> 12b18695
 
 Usage:
   java -cp <yourapp>.jar com.example.Main [option1 option2 ...]
