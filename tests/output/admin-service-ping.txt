--- conflicted
+++ resolved
@@ -1,8 +1,4 @@
-<<<<<<< HEAD
-INFO | main | org.rapidoid.config.RapidoidInitializer | Starting Rapidoid [Dockerized] [Uniform output]... | version = 5.2.4-SNAPSHOT
-=======
 INFO | main | org.rapidoid.config.RapidoidInitializer | Starting Rapidoid v<?> [Dockerized] [Uniform output]
->>>>>>> 12b18695
 INFO | main | org.rapidoid.config.RapidoidInitializer | System info | os = Linux | java = 1.8.0_91 | process = <?> | max memory = <?> | dir = /opt
 INFO | main | org.rapidoid.scan.ClasspathUtil | Scanning classpath | annotated = [@Controller, @Service, @Run, @Named, @Singleton] | packages = [null]
 INFO | main | org.rapidoid.scan.ClasspathUtil | Finished classpath scan | time = <?>ms | searched = 0 | found = []
