<<<<<<< HEAD
INFO | main | org.rapidoid.config.RapidoidInitializer | Starting Rapidoid [Dockerized] [Uniform output]... | version = 5.2.4-SNAPSHOT
=======
INFO | main | org.rapidoid.config.RapidoidInitializer | Starting Rapidoid v<?> [Dockerized] [Uniform output]
>>>>>>> 12b18695
INFO | main | org.rapidoid.config.RapidoidInitializer | System info | os = Linux | java = 1.8.0_91 | process = <?> | max memory = <?> | dir = /opt
INFO | main | org.rapidoid.scan.ClasspathUtil | Scanning classpath | annotated = [@Controller, @Service, @Run, @Named, @Singleton] | packages = [null]
INFO | main | org.rapidoid.scan.ClasspathUtil | Finished classpath scan | time = <?>ms | searched = 0 | found = []
INFO | main | org.rapidoid.commons.Environment | No profiles were specified, activating 'default' profile
INFO | main | org.rapidoid.commons.Environment | No production/dev/test mode was configured, inferring mode | mode = PRODUCTION
INFO | main | org.rapidoid.commons.Environment | Automatically activating mode-specific profile | profile = production
INFO | main | org.rapidoid.commons.Environment | Initialized environment | mode = PRODUCTION | profiles = [default, production]
INFO | main | org.rapidoid.scan.ClasspathUtil | Setting application JAR | appJar = /app/app.jar | exists = false
INFO | main | org.rapidoid.io.Res | Setting application root | root = /app | content = []
INFO | main | org.rapidoid.config.ConfigImpl | Loaded configuration | files = [default-config.yml, default-config-default.yml]
INFO | server | org.rapidoid.net.impl.RapidoidServerLoop | Starting server | address = 0.0.0.0 | port = 8888 | I/O workers = 4 | sync = true | accept = non-blocking
INFO | main | org.rapidoid.http.impl.HttpRoutesImpl | Registering handler | setup = admin | verbs = GET,POST | path = /_terminate | roles = [administrator] | tx = NONE | mvc = true<|MERGE_RESOLUTION|>--- conflicted
+++ resolved
@@ -1,8 +1,4 @@
-<<<<<<< HEAD
-INFO | main | org.rapidoid.config.RapidoidInitializer | Starting Rapidoid [Dockerized] [Uniform output]... | version = 5.2.4-SNAPSHOT
-=======
 INFO | main | org.rapidoid.config.RapidoidInitializer | Starting Rapidoid v<?> [Dockerized] [Uniform output]
->>>>>>> 12b18695
 INFO | main | org.rapidoid.config.RapidoidInitializer | System info | os = Linux | java = 1.8.0_91 | process = <?> | max memory = <?> | dir = /opt
 INFO | main | org.rapidoid.scan.ClasspathUtil | Scanning classpath | annotated = [@Controller, @Service, @Run, @Named, @Singleton] | packages = [null]
 INFO | main | org.rapidoid.scan.ClasspathUtil | Finished classpath scan | time = <?>ms | searched = 0 | found = []
@@ -14,4 +10,4 @@
 INFO | main | org.rapidoid.io.Res | Setting application root | root = /app | content = []
 INFO | main | org.rapidoid.config.ConfigImpl | Loaded configuration | files = [default-config.yml, default-config-default.yml]
 INFO | server | org.rapidoid.net.impl.RapidoidServerLoop | Starting server | address = 0.0.0.0 | port = 8888 | I/O workers = 4 | sync = true | accept = non-blocking
-INFO | main | org.rapidoid.http.impl.HttpRoutesImpl | Registering handler | setup = admin | verbs = GET,POST | path = /_terminate | roles = [administrator] | tx = NONE | mvc = true+INFO | main | org.rapidoid.http.impl.HttpRoutesImpl | Registering handler | setup = admin | verbs = GET,POST | path = /_/terminate | roles = [administrator] | tx = NONE | mvc = true