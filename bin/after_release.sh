--- conflicted
+++ resolved
@@ -35,14 +35,9 @@
   git status
 else
   echo "Clean git index, will apply changes and commit..."
-<<<<<<< HEAD
-  sed -i "$REPL" "$TARGET"
-  git add *
-=======
   sed -i "$REPL" "$TARGET" *.html
   git add *.html
   git add *.css
   git add *.js
->>>>>>> 83606f3a
   git commit -m "Bumped version from $OLD_VER to $NEW_VER."
 fi