--- conflicted
+++ resolved
@@ -167,14 +167,13 @@
 		expiresAt = 0;
 		state.reset();
 
-<<<<<<< HEAD
+		if (tls != null) tls.reset();
+
+		// extended net:
 		holder = null;
 		mode = 0;
 		autoReconnect = false;
 		nextOp = SelectionKey.OP_READ;
-=======
-		if (tls != null) tls.reset();
->>>>>>> 88363897
 	}
 
 	@Override
