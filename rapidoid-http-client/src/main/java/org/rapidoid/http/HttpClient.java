package org.rapidoid.http;

import org.apache.http.impl.nio.client.CloseableHttpAsyncClient;
import org.rapidoid.RapidoidThing;
import org.rapidoid.annotation.Authors;
import org.rapidoid.annotation.Since;
import org.rapidoid.collection.Coll;
import org.rapidoid.concurrent.Callback;
import org.rapidoid.concurrent.Future;
import org.rapidoid.log.Log;
import org.rapidoid.util.LazyInit;
import org.rapidoid.util.MscOpts;

import java.util.Map;
import java.util.concurrent.Callable;

/*
 * #%L
 * rapidoid-http-client
 * %%
 * Copyright (C) 2014 - 2017 Nikolche Mihajlovski and contributors
 * %%
 * Licensed under the Apache License, Version 2.0 (the "License");
 * you may not use this file except in compliance with the License.
 * You may obtain a copy of the License at
 * 
 *      http://www.apache.org/licenses/LICENSE-2.0
 * 
 * Unless required by applicable law or agreed to in writing, software
 * distributed under the License is distributed on an "AS IS" BASIS,
 * WITHOUT WARRANTIES OR CONDITIONS OF ANY KIND, either express or implied.
 * See the License for the specific language governing permissions and
 * limitations under the License.
 * #L%
 */

@Authors("Nikolche Mihajlovski")
@Since("5.1.0")
public class HttpClient extends RapidoidThing {

	private volatile String host = null;

	private volatile String userAgent = null;

	private volatile boolean followRedirects = false;

	private volatile boolean keepAlive = false;

	private volatile boolean keepCookies = false;

	private volatile boolean reuseConnections = false;

	private volatile boolean decompress = true;

	private volatile int maxConnPerRoute = 0;

	private volatile int maxConnTotal = 0;

	private volatile int maxRedirects = 5;

<<<<<<< HEAD
	private volatile boolean validateSSL = !MscOpts.isTestingHttps();
=======
	private volatile int timeout = 5000;
>>>>>>> 48eacd65

	private final Map<String, String> cookies = Coll.synchronizedMap();

	private final LazyInit<CloseableHttpAsyncClient> client = new LazyInit<CloseableHttpAsyncClient>(
		new Callable<CloseableHttpAsyncClient>() {

			@Override
			public CloseableHttpAsyncClient call() throws Exception {
				CloseableHttpAsyncClient client = HttpClientUtil.client(HttpClient.this);
				client.start();
				return client;
			}

		});

	public Future<HttpResp> executeRequest(HttpReq req, Callback<HttpResp> callback) {
		return HttpClientUtil.request(req, client.get(), callback, false);
	}

	public HttpClient userAgent(String userAgent) {
		this.userAgent = userAgent;
		return this;
	}

	public String userAgent() {
		return this.userAgent;
	}

	public HttpClient followRedirects(boolean followRedirects) {
		this.followRedirects = followRedirects;
		return this;
	}

	public boolean followRedirects() {
		return this.followRedirects;
	}

	public HttpClient keepAlive(boolean keepAlive) {
		this.keepAlive = keepAlive;
		return this;
	}

	public boolean keepAlive() {
		return this.keepAlive;
	}

	public HttpClient keepCookies(boolean keepCookies) {
		this.keepCookies = keepCookies;
		return this;
	}

	public boolean keepCookies() {
		return this.keepCookies;
	}

	public HttpClient reuseConnections(boolean reuseConnections) {
		this.reuseConnections = reuseConnections;
		return this;
	}

	public boolean reuseConnections() {
		return this.reuseConnections;
	}

	public HttpClient decompress(boolean decompress) {
		this.decompress = decompress;
		return this;
	}

	public boolean decompress() {
		return this.decompress;
	}

	public HttpClient maxConnPerRoute(int maxConnPerRoute) {
		this.maxConnPerRoute = maxConnPerRoute;
		return this;
	}

	public int maxConnPerRoute() {
		return this.maxConnPerRoute;
	}

	public HttpClient maxConnTotal(int maxConnTotal) {
		this.maxConnTotal = maxConnTotal;
		return this;
	}

	public int maxConnTotal() {
		return this.maxConnTotal;
	}

	public HttpClient maxRedirects(int maxRedirects) {
		this.maxRedirects = maxRedirects;
		return this;
	}

	public int maxRedirects() {
		return this.maxRedirects;
	}

	public boolean validateSSL() {
		return validateSSL;
	}

	public HttpClient validateSSL(boolean validateSSL) {
		this.validateSSL = validateSSL;
		return this;
	}

	public HttpClient cookie(String name, String value) {
		cookies().put(name, value);
		return this;
	}

	public String host() {
		return host;
	}

	public HttpClient host(String host) {
		this.host = host;
		return this;
	}

	public HttpClient cookies(Map<String, String> cookies) {
		Coll.assign(this.cookies, cookies);
		return this;
	}

	public Map<String, String> cookies() {
		return this.cookies;
	}

	public int timeout() {
		return timeout;
	}

	public HttpClient timeout(int timeout) {
		this.timeout = timeout;
		return this;
	}

	public HttpReq req() {
		return new HttpReq(this);
	}

	public HttpReq get(String url) {
		return req().verb(HttpVerb.GET).url(url);
	}

	public HttpReq post(String url) {
		return req().verb(HttpVerb.POST).url(url);
	}

	public HttpReq put(String url) {
		return req().verb(HttpVerb.PUT).url(url);
	}

	public HttpReq delete(String url) {
		return req().verb(HttpVerb.DELETE).url(url);
	}

	public HttpReq patch(String url) {
		return req().verb(HttpVerb.PATCH).url(url);
	}

	public HttpReq options(String url) {
		return req().verb(HttpVerb.OPTIONS).url(url);
	}

	public HttpReq head(String url) {
		return req().verb(HttpVerb.HEAD).url(url);
	}

	public HttpReq trace(String url) {
		return req().verb(HttpVerb.TRACE).url(url);
	}

	public synchronized void close() {
		try {
			client.resetAndClose();
		} catch (Exception e) {
			Log.error("Error while closing the HTTP client!", e);
		}
	}

	public synchronized void reset() {
		close();
	}
}<|MERGE_RESOLUTION|>--- conflicted
+++ resolved
@@ -58,11 +58,9 @@
 
 	private volatile int maxRedirects = 5;
 
-<<<<<<< HEAD
 	private volatile boolean validateSSL = !MscOpts.isTestingHttps();
-=======
+
 	private volatile int timeout = 5000;
->>>>>>> 48eacd65
 
 	private final Map<String, String> cookies = Coll.synchronizedMap();
 
